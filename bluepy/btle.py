#!/usr/bin/env python

from __future__ import print_function

"""Bluetooth Low Energy Python interface"""
import sys
import os
import time
import subprocess
import binascii
import select
import struct
import signal
from queue import Queue, Empty
from threading import Thread

def preexec_function():
    # Ignore the SIGINT signal by setting the handler to the standard
    # signal handler SIG_IGN.
    signal.signal(signal.SIGINT, signal.SIG_IGN)

Debugging = False
script_path = os.path.join(os.path.abspath(os.path.dirname(__file__)))
helperExe = os.path.join(script_path, "bluepy-helper")

SEC_LEVEL_LOW = "low"
SEC_LEVEL_MEDIUM = "medium"
SEC_LEVEL_HIGH = "high"

ADDR_TYPE_PUBLIC = "public"
ADDR_TYPE_RANDOM = "random"

def DBG(*args):
    if Debugging:
        msg = " ".join([str(a) for a in args])
        print(msg)


class BTLEException(Exception):
    """Base class for all Bluepy exceptions"""
    def __init__(self, message, resp_dict=None):
        self.message = message

        # optional messages from bluepy-helper
        self.estat = None
        self.emsg = None
        if resp_dict:
            self.estat = resp_dict.get('estat',None)
            if isinstance(self.estat,list):
                self.estat = self.estat[0]
            self.emsg = resp_dict.get('emsg',None)
            if isinstance(self.emsg,list):
                self.emsg = self.emsg[0]


    def __str__(self):
        msg = self.message
        if self.estat or self.emsg:
            msg = msg + " ("
            if self.estat:
                msg = msg + "code: %s" % self.estat
            if self.estat and self.emsg:
                msg = msg + ", "
            if self.emsg:
                msg = msg + "error: %s" % self.emsg
            msg = msg + ")"

        return msg

class BTLEInternalError(BTLEException):
    def __init__(self, message, rsp=None):
        BTLEException.__init__(self, message, rsp)

class BTLEDisconnectError(BTLEException):
    def __init__(self, message, rsp=None):
        BTLEException.__init__(self, message, rsp)

class BTLEManagementError(BTLEException):
    def __init__(self, message, rsp=None):
        BTLEException.__init__(self, message, rsp)

class BTLEGattError(BTLEException):
    def __init__(self, message, rsp=None):
        BTLEException.__init__(self, message, rsp)



class UUID:
    def __init__(self, val, commonName=None):
        '''We accept: 32-digit hex strings, with and without '-' characters,
           4 to 8 digit hex strings, and integers'''
        if isinstance(val, int):
            if (val < 0) or (val > 0xFFFFFFFF):
                raise ValueError(
                    "Short form UUIDs must be in range 0..0xFFFFFFFF")
            val = "%04X" % val
        elif isinstance(val, self.__class__):
            val = str(val)
        else:
            val = str(val)  # Do our best

        val = val.replace("-", "")
        if len(val) <= 8:  # Short form
            val = ("0" * (8 - len(val))) + val + "00001000800000805F9B34FB"

        self.binVal = binascii.a2b_hex(val.encode('utf-8'))
        if len(self.binVal) != 16:
            raise ValueError(
                "UUID must be 16 bytes, got '%s' (len=%d)" % (val,
                                                              len(self.binVal)))
        self.commonName = commonName

    def __str__(self):
        s = binascii.b2a_hex(self.binVal).decode('utf-8')
        return "-".join([s[0:8], s[8:12], s[12:16], s[16:20], s[20:32]])

    def __eq__(self, other):
        return self.binVal == UUID(other).binVal

    def __cmp__(self, other):
        return cmp(self.binVal, UUID(other).binVal)

    def __hash__(self):
        return hash(self.binVal)

    def getCommonName(self):
        s = AssignedNumbers.getCommonName(self)
        if s:
            return s
        s = str(self)
        if s.endswith("-0000-1000-8000-00805f9b34fb"):
            s = s[0:8]
            if s.startswith("0000"):
                s = s[4:]
        return s

class Service:
    def __init__(self, *args):
        (self.peripheral, uuidVal, self.hndStart, self.hndEnd) = args
        self.uuid = UUID(uuidVal)
        self.chars = None
        self.descs = None

    def getCharacteristics(self, forUUID=None):
        if not self.chars: # Unset, or empty
            self.chars = [] if self.hndEnd <= self.hndStart else self.peripheral.getCharacteristics(self.hndStart, self.hndEnd)
        if forUUID is not None:
            u = UUID(forUUID)
            return [ch for ch in self.chars if ch.uuid==u]
        return self.chars

    def getDescriptors(self, forUUID=None):
        if not self.descs:
            # Grab all descriptors in our range, except for the service
            # declaration descriptor
            all_descs = self.peripheral.getDescriptors(self.hndStart+1, self.hndEnd)
            # Filter out the descriptors for the characteristic properties
            # Note that this does not filter out characteristic value descriptors
            self.descs = [desc for desc in all_descs if desc.uuid != 0x2803]
        if forUUID is not None:
            u = UUID(forUUID)
            return [desc for desc in self.descs if desc.uuid == u]
        return self.descs

    def __str__(self):
        return "Service <uuid=%s handleStart=%s handleEnd=%s>" % (self.uuid.getCommonName(),
                                                                 self.hndStart,
                                                                 self.hndEnd)

class Characteristic:
    # Currently only READ is used in supportsRead function,
    # the rest is included to facilitate supportsXXXX functions if required
    props = {"BROADCAST":    0b00000001,
             "READ":         0b00000010,
             "WRITE_NO_RESP":0b00000100,
             "WRITE":        0b00001000,
             "NOTIFY":       0b00010000,
             "INDICATE":     0b00100000,
             "WRITE_SIGNED": 0b01000000,
             "EXTENDED":     0b10000000,
    }

    propNames = {0b00000001 : "BROADCAST",
                 0b00000010 : "READ",
                 0b00000100 : "WRITE NO RESPONSE",
                 0b00001000 : "WRITE",
                 0b00010000 : "NOTIFY",
                 0b00100000 : "INDICATE",
                 0b01000000 : "WRITE SIGNED",
                 0b10000000 : "EXTENDED PROPERTIES",
    }

    def __init__(self, *args):
        (self.peripheral, uuidVal, self.handle, self.properties, self.valHandle) = args
        self.uuid = UUID(uuidVal)
        self.descs = None

    def read(self):
        return self.peripheral.readCharacteristic(self.valHandle)

    def write(self, val, withResponse=False):
        return self.peripheral.writeCharacteristic(self.valHandle, val, withResponse)

    def getDescriptors(self, forUUID=None, hndEnd=0xFFFF):
        if not self.descs:
            # Descriptors (not counting the value descriptor) begin after
            # the handle for the value descriptor and stop when we reach
            # the handle for the next characteristic or service
            self.descs = []
            for desc in self.peripheral.getDescriptors(self.valHandle+1, hndEnd):
                if desc.uuid in (0x2800, 0x2801, 0x2803):
                    # Stop if we reach another characteristic or service
                    break
                self.descs.append(desc)
        if forUUID is not None:
            u = UUID(forUUID)
            return [desc for desc in self.descs if desc.uuid == u]
        return self.descs

    def __str__(self):
        return "Characteristic <%s>" % self.uuid.getCommonName()

    def supportsRead(self):
        if (self.properties & Characteristic.props["READ"]):
            return True
        else:
            return False

    def propertiesToString(self):
        propStr = ""
        for p in Characteristic.propNames:
           if (p & self.properties):
               propStr += Characteristic.propNames[p] + " "
        return propStr

    def getHandle(self):
        return self.valHandle

class Descriptor:
    def __init__(self, *args):
        (self.peripheral, uuidVal, self.handle) = args
        self.uuid = UUID(uuidVal)

    def __str__(self):
        return "Descriptor <%s>" % self.uuid.getCommonName()
        

    def read(self):
        return self.peripheral.readCharacteristic(self.handle)

    def write(self, val, withResponse=False):
        self.peripheral.writeCharacteristic(self.handle, val, withResponse)

class DefaultDelegate:
    def __init__(self):
        pass

    def handleNotification(self, cHandle, data):
        DBG("Notification:", cHandle, "sent data", binascii.b2a_hex(data))

    def handleDiscovery(self, scanEntry, isNewDev, isNewData):
        DBG("Discovered device", scanEntry.addr)

class BluepyHelper:
    def __init__(self):
        self._helper = None
        self._lineq = None
        self._stderr = None
        self._mtu = 0
        self.delegate = DefaultDelegate()

    def withDelegate(self, delegate_):
        self.delegate = delegate_
        return self

    def _startHelper(self,iface=None):
        if self._helper is None:
            DBG("Running ", helperExe)
<<<<<<< HEAD
            self._lineq = Queue()
=======
            self._mtu = 0
>>>>>>> 887da1d8
            self._stderr = open(os.devnull, "w")
            args=[helperExe]
            if iface is not None: args.append(str(iface))
            self._helper = subprocess.Popen(args,
                                            stdin=subprocess.PIPE,
                                            stdout=subprocess.PIPE,
                                            stderr=self._stderr,
                                            universal_newlines=True,
                                            preexec_fn = preexec_function)
            t = Thread(target=self._readToQueue)
            t.daemon = True               # don't wait for it to exit
            t.start()

    def _readToQueue(self):
        """Thread to read lines from stdout and insert in queue."""
        while self._helper:
            line = self._helper.stdout.readline()
            if not line:                  # EOF
                break
            self._lineq.put(line)

    def _stopHelper(self):
        if self._helper is not None:
            DBG("Stopping ", helperExe)
            self._helper.stdin.write("quit\n")
            self._helper.stdin.flush()
            self._helper.wait()
            self._helper = None
        if self._stderr is not None:
            self._stderr.close()
            self._stderr = None

    def _writeCmd(self, cmd):
        if self._helper is None:
            raise BTLEInternalError("Helper not started (did you call connect()?)")
        DBG("Sent: ", cmd)
        self._helper.stdin.write(cmd)
        self._helper.stdin.flush()

    def _mgmtCmd(self, cmd):
        self._writeCmd(cmd + '\n')
        rsp = self._waitResp('mgmt')
        if rsp['code'][0] != 'success':
            self._stopHelper()
            raise BTLEManagementError("Failed to execute management command '%s'" % (cmd), rsp)

    @staticmethod
    def parseResp(line):
        resp = {}
        for item in line.rstrip().split('\x1e'):
            (tag, tval) = item.split('=')
            if len(tval)==0:
                val = None
            elif tval[0]=="$" or tval[0]=="'":
                # Both symbols and strings as Python strings
                val = tval[1:]
            elif tval[0]=="h":
                val = int(tval[1:], 16)
            elif tval[0]=='b':
                val = binascii.a2b_hex(tval[1:].encode('utf-8'))
            else:
                raise BTLEInternalError("Cannot understand response value %s" % repr(tval))
            if tag not in resp:
                resp[tag] = [val]
            else:
                resp[tag].append(val)
        return resp

    def _waitResp(self, wantType, timeout=None):
        while True:
            if self._helper.poll() is not None:
                raise BTLEInternalError("Helper exited")

            try:
                rv = self._lineq.get(timeout=timeout)
            except Empty:
                DBG("Select timeout")
                return None

            DBG("Got:", repr(rv))
            if rv.startswith('#') or rv == '\n' or len(rv)==0:
                continue

            resp = BluepyHelper.parseResp(rv)
            if 'rsp' not in resp:
                raise BTLEInternalError("No response type indicator", resp)

            respType = resp['rsp'][0]

            # always check for MTU updates
            if 'mtu' in resp and len(resp['mtu']) > 0:
                new_mtu = int(resp['mtu'][0])
                if self._mtu != new_mtu:
                    self._mtu = new_mtu
                    DBG("Updated MTU: " + str(self._mtu))

            if respType in wantType:
                return resp
            elif respType == 'stat':
                if 'state' in resp and len(resp['state']) > 0 and resp['state'][0] == 'disc':
                    self._stopHelper()
                    raise BTLEDisconnectError("Device disconnected", resp)
            elif respType == 'err':
                errcode=resp['code'][0]
                if errcode=='nomgmt':
                    raise BTLEManagementError("Management not available (permissions problem?)", resp)
                elif errcode=='atterr':
                    raise BTLEGattError("Bluetooth command failed", resp)
                else:
                    raise BTLEException("Error from bluepy-helper (%s)" % errcode, resp)
            elif respType == 'scan':
                # Scan response when we weren't interested. Ignore it
                continue
            else:
                raise BTLEInternalError("Unexpected response (%s)" % respType, resp)

    def status(self):
        self._writeCmd("stat\n")
        return self._waitResp(['stat'])


class Peripheral(BluepyHelper):
    def __init__(self, deviceAddr=None, addrType=ADDR_TYPE_PUBLIC, iface=None):
        BluepyHelper.__init__(self)
        self._serviceMap = None # Indexed by UUID
        (self.deviceAddr, self.addrType, self.iface) = (None, None, None)

        if isinstance(deviceAddr, ScanEntry):
            self._connect(deviceAddr.addr, deviceAddr.addrType, deviceAddr.iface)
        elif deviceAddr is not None:
            self._connect(deviceAddr, addrType, iface)

    def setDelegate(self, delegate_): # same as withDelegate(), deprecated
        return self.withDelegate(delegate_)

    def __enter__(self):
        return self

    def __exit__(self, type, value, traceback):
        self.disconnect()

    def _getResp(self, wantType, timeout=None):
        if isinstance(wantType, list) is not True:
            wantType = [wantType]

        while True:
            resp = self._waitResp(wantType + ['ntfy', 'ind'], timeout)
            if resp is None:
                return None

            respType = resp['rsp'][0]
            if respType == 'ntfy' or respType == 'ind':
                hnd = resp['hnd'][0]
                data = resp['d'][0]
                if self.delegate is not None:
                    self.delegate.handleNotification(hnd, data)
                if respType not in wantType:
                    continue
            return resp

    def _connect(self, addr, addrType=ADDR_TYPE_PUBLIC, iface=None):
        if len(addr.split(":")) != 6:
            raise ValueError("Expected MAC address, got %s" % repr(addr))
        if addrType not in (ADDR_TYPE_PUBLIC, ADDR_TYPE_RANDOM):
            raise ValueError("Expected address type public or random, got {}".format(addrType))
        self._startHelper(iface)
        self.addr = addr
        self.addrType = addrType
        self.iface = iface
        if iface is not None:
            self._writeCmd("conn %s %s %s\n" % (addr, addrType, "hci"+str(iface)))
        else:
            self._writeCmd("conn %s %s\n" % (addr, addrType))
        rsp = self._getResp('stat')
        while rsp['state'][0] == 'tryconn':
            rsp = self._getResp('stat')
        if rsp['state'][0] != 'conn':
            self._stopHelper()
            raise BTLEDisconnectError("Failed to connect to peripheral %s, addr type: %s" % (addr, addrType), rsp)

    def connect(self, addr, addrType=ADDR_TYPE_PUBLIC, iface=None):
        if isinstance(addr, ScanEntry):
            self._connect(addr.addr, addr.addrType, addr.iface)
        elif addr is not None:
            self._connect(addr, addrType, iface)

    def disconnect(self):
        if self._helper is None:
            return
        # Unregister the delegate first
        self.setDelegate(None)

        self._writeCmd("disc\n")
        self._getResp('stat')
        self._stopHelper()

    def discoverServices(self):
        self._writeCmd("svcs\n")
        rsp = self._getResp('find')
        starts = rsp['hstart']
        ends   = rsp['hend']
        uuids  = rsp['uuid']
        nSvcs = len(uuids)
        assert(len(starts)==nSvcs and len(ends)==nSvcs)
        self._serviceMap = {}
        for i in range(nSvcs):
            self._serviceMap[UUID(uuids[i])] = Service(self, uuids[i], starts[i], ends[i])
        return self._serviceMap

    def getState(self):
        status = self.status()
        return status['state'][0]

    @property
    def services(self):
        if self._serviceMap is None:
            self._serviceMap = self.discoverServices()
        return self._serviceMap.values()

    def getServices(self):
        return self.services

    def getServiceByUUID(self, uuidVal):
        uuid = UUID(uuidVal)
        if self._serviceMap is not None and uuid in self._serviceMap:
            return self._serviceMap[uuid]
        self._writeCmd("svcs %s\n" % uuid)
        rsp = self._getResp('find')
        if 'hstart' not in rsp:
            raise BTLEGattError("Service %s not found" % (uuid.getCommonName()), rsp)
        svc = Service(self, uuid, rsp['hstart'][0], rsp['hend'][0])
        
        if self._serviceMap is None:
            self._serviceMap = {}
        self._serviceMap[uuid] = svc
        return svc

    def _getIncludedServices(self, startHnd=1, endHnd=0xFFFF):
        # TODO: No working example of this yet
        self._writeCmd("incl %X %X\n" % (startHnd, endHnd))
        return self._getResp('find')

    def getCharacteristics(self, startHnd=1, endHnd=0xFFFF, uuid=None):
        cmd = 'char %X %X' % (startHnd, endHnd)
        if uuid:
            cmd += ' %s' % UUID(uuid)
        self._writeCmd(cmd + "\n")
        rsp = self._getResp('find')
        nChars = len(rsp['hnd'])
        return [Characteristic(self, rsp['uuid'][i], rsp['hnd'][i],
                               rsp['props'][i], rsp['vhnd'][i])
                for i in range(nChars)]

    def getDescriptors(self, startHnd=1, endHnd=0xFFFF):
        self._writeCmd("desc %X %X\n" % (startHnd, endHnd) )
        # Historical note:
        # Certain Bluetooth LE devices are not capable of sending back all
        # descriptors in one packet due to the limited size of MTU. So the
        # guest needs to check the response and make retries until all handles
        # are returned.
        # In bluez 5.25 and later, gatt_discover_desc() in attrib/gatt.c does the retry
        # so bluetooth_helper always returns a full list.
        # This was broken in earlier versions.
        resp = self._getResp('desc')
        ndesc = len(resp['hnd'])
        return [Descriptor(self, resp['uuid'][i], resp['hnd'][i]) for i in range(ndesc)]

    def readCharacteristic(self, handle):
        self._writeCmd("rd %X\n" % handle)
        resp = self._getResp('rd')
        return resp['d'][0]

    def _readCharacteristicByUUID(self, uuid, startHnd, endHnd):
        # Not used at present
        self._writeCmd("rdu %s %X %X\n" % (UUID(uuid), startHnd, endHnd))
        return self._getResp('rd')

    def writeCharacteristic(self, handle, val, withResponse=False):
        # Without response, a value too long for one packet will be truncated,
        # but with response, it will be sent as a queued write
        cmd = "wrr" if withResponse else "wr"
        self._writeCmd("%s %X %s\n" % (cmd, handle, binascii.b2a_hex(val).decode('utf-8')))
        return self._getResp('wr')

    def setSecurityLevel(self, level):
        self._writeCmd("secu %s\n" % level)
        return self._getResp('stat')

    def unpair(self):
        self._mgmtCmd("unpair")

    def pair(self):
        self._mgmtCmd("pair")

    def getMTU(self):
        return self._mtu

    def setMTU(self, mtu):
        self._writeCmd("mtu %x\n" % mtu)
        return self._getResp('stat')

    def waitForNotifications(self, timeout):
         resp = self._getResp(['ntfy','ind'], timeout)
         return (resp != None)

    def _setRemoteOOB(self, address, address_type, oob_data, iface=None):
        if self._helper is None:
            self._startHelper(iface)
        self.addr = address
        self.addrType = address_type
        self.iface = iface
        cmd = "remote_oob " + address + " " + address_type
        if oob_data['C_192'] is not None and oob_data['R_192'] is not None:
            cmd += " C_192 " + oob_data['C_192'] + " R_192 " + oob_data['R_192']
        if oob_data['C_256'] is not None and oob_data['R_256'] is not None:
            cmd += " C_256 " + oob_data['C_256'] + " R_256 " + oob_data['R_256']
        if iface is not None:
            cmd += " hci"+str(iface)
        self._writeCmd(cmd)

    def setRemoteOOB(self, address, address_type, oob_data, iface=None):
        if len(address.split(":")) != 6:
            raise ValueError("Expected MAC address, got %s" % repr(address))
        if address_type not in (ADDR_TYPE_PUBLIC, ADDR_TYPE_RANDOM):
            raise ValueError("Expected address type public or random, got {}".format(address_type))
        if isinstance(address, ScanEntry):
            return self._setOOB(address.addr, address.addrType, oob_data, address.iface)
        elif address is not None:
            return self._setRemoteOOB(address, address_type, oob_data, iface)

    def getLocalOOB(self, iface=None):
        if self._helper is None:
            self._startHelper(iface)
        self.iface = iface
        self._writeCmd("local_oob\n")
        if iface is not None:
            cmd += " hci"+str(iface)
        resp = self._getResp('oob')
        if resp is not None:
            data = resp.get('d', [''])[0]
            if data is None:
                raise BTLEManagementError(
                                "Failed to get local OOB data.")
            if struct.unpack_from('<B',data,0)[0] != 8 or struct.unpack_from('<B',data,1)[0] != 0x1b:
                raise BTLEManagementError(
                                "Malformed local OOB data (address).")
            address = data[2:8]
            address_type = data[8:9]
            if struct.unpack_from('<B',data,9)[0] != 2 or struct.unpack_from('<B',data,10)[0] != 0x1c:
                raise BTLEManagementError(
                                "Malformed local OOB data (role).")
            role = data[11:12]
            if struct.unpack_from('<B',data,12)[0] != 17 or struct.unpack_from('<B',data,13)[0] != 0x22:
                raise BTLEManagementError(
                                "Malformed local OOB data (confirm).")
            confirm = data[14:30]
            if struct.unpack_from('<B',data,30)[0] != 17 or struct.unpack_from('<B',data,31)[0] != 0x23:
                raise BTLEManagementError(
                                "Malformed local OOB data (random).")
            random = data[32:48]
            if struct.unpack_from('<B',data,48)[0] != 2 or struct.unpack_from('<B',data,49)[0] != 0x1:
                raise BTLEManagementError(
                                "Malformed local OOB data (flags).")
            flags = data[50:51]
            return {'Address' : ''.join(["%02X" % struct.unpack('<B',c)[0] for c in address]),
                    'Type' : ''.join(["%02X" % struct.unpack('<B',c)[0] for c in address_type]),
                    'Role' : ''.join(["%02X" % struct.unpack('<B',c)[0] for c in role]),
                    'C_256' : ''.join(["%02X" % struct.unpack('<B',c)[0] for c in confirm]),
                    'R_256' : ''.join(["%02X" % struct.unpack('<B',c)[0] for c in random]),
                    'Flags' : ''.join(["%02X" % struct.unpack('<B',c)[0] for c in flags]),
                    }

    def __del__(self):
        self.disconnect()

class ScanEntry:
    addrTypes = { 1 : ADDR_TYPE_PUBLIC,
                  2 : ADDR_TYPE_RANDOM
                }

    FLAGS                     = 0x01
    INCOMPLETE_16B_SERVICES   = 0x02
    COMPLETE_16B_SERVICES     = 0x03
    INCOMPLETE_32B_SERVICES   = 0x04
    COMPLETE_32B_SERVICES     = 0x05
    INCOMPLETE_128B_SERVICES  = 0x06
    COMPLETE_128B_SERVICES    = 0x07
    SHORT_LOCAL_NAME          = 0x08
    COMPLETE_LOCAL_NAME       = 0x09
    TX_POWER                  = 0x0A
    SERVICE_SOLICITATION_16B  = 0x14
    SERVICE_SOLICITATION_32B  = 0x1F
    SERVICE_SOLICITATION_128B = 0x15
    SERVICE_DATA_16B          = 0x16
    SERVICE_DATA_32B          = 0x20
    SERVICE_DATA_128B         = 0x21
    PUBLIC_TARGET_ADDRESS     = 0x17
    RANDOM_TARGET_ADDRESS     = 0x18
    APPEARANCE                = 0x19
    ADVERTISING_INTERVAL      = 0x1A
    MANUFACTURER              = 0xFF

    dataTags = {
        FLAGS                     : 'Flags',
        INCOMPLETE_16B_SERVICES   : 'Incomplete 16b Services',
        COMPLETE_16B_SERVICES     : 'Complete 16b Services',
        INCOMPLETE_32B_SERVICES   : 'Incomplete 32b Services',
        COMPLETE_32B_SERVICES     : 'Complete 32b Services',
        INCOMPLETE_128B_SERVICES  : 'Incomplete 128b Services',
        COMPLETE_128B_SERVICES    : 'Complete 128b Services',
        SHORT_LOCAL_NAME          : 'Short Local Name',
        COMPLETE_LOCAL_NAME       : 'Complete Local Name',
        TX_POWER                  : 'Tx Power',
        SERVICE_SOLICITATION_16B  : '16b Service Solicitation',
        SERVICE_SOLICITATION_32B  : '32b Service Solicitation',
        SERVICE_SOLICITATION_128B : '128b Service Solicitation',
        SERVICE_DATA_16B          : '16b Service Data',
        SERVICE_DATA_32B          : '32b Service Data',
        SERVICE_DATA_128B         : '128b Service Data',
        PUBLIC_TARGET_ADDRESS     : 'Public Target Address',
        RANDOM_TARGET_ADDRESS     : 'Random Target Address',
        APPEARANCE                : 'Appearance',
        ADVERTISING_INTERVAL      : 'Advertising Interval',
        MANUFACTURER              : 'Manufacturer',
    }

    def __init__(self, addr, iface):
        self.addr = addr
        self.iface = iface
        self.addrType = None
        self.rssi = None
        self.connectable = False
        self.rawData = None
        self.scanData = {}
        self.updateCount = 0

    def _update(self, resp):
        addrType = self.addrTypes.get(resp['type'][0], None)
        if (self.addrType is not None) and (addrType != self.addrType):
            raise BTLEInternalError("Address type changed during scan, for address %s" % self.addr)
        self.addrType = addrType
        self.rssi = -resp['rssi'][0]
        self.connectable = ((resp['flag'][0] & 0x4) == 0)
        data = resp.get('d', [''])[0]
        self.rawData = data
        
        # Note: bluez is notifying devices twice: once with advertisement data,
        # then with scan response data. Also, the device may update the
        # advertisement or scan data
        isNewData = False
        while len(data) >= 2:
            sdlen, sdid = struct.unpack_from('<BB', data)
            val = data[2 : sdlen + 1]
            if (sdid not in self.scanData) or (val != self.scanData[sdid]):
                isNewData = True
            self.scanData[sdid] = val
            data = data[sdlen + 1:]

        self.updateCount += 1
        return isNewData
     
    def _decodeUUID(self, val, nbytes):
        if len(val) < nbytes:
            return None
        bval=bytearray(val)
        rs=""
        # Bytes are little-endian; convert to big-endian string
        for i in range(nbytes):
            rs = ("%02X" % bval[i]) + rs
        return UUID(rs)

    def _decodeUUIDlist(self, val, nbytes):
        result = []
        for i in range(0, len(val), nbytes):
            if len(val) >= (i+nbytes):
                result.append(self._decodeUUID(val[i:i+nbytes],nbytes))
        return result
    
    def getDescription(self, sdid):
        return self.dataTags.get(sdid, hex(sdid))

    def getValue(self, sdid):
        val = self.scanData.get(sdid, None)
        if val is None:
            return None
        if sdid in [ScanEntry.SHORT_LOCAL_NAME, ScanEntry.COMPLETE_LOCAL_NAME]:
            try:
                # Beware! Vol 3 Part C 18.3 doesn't give an encoding. Other references
                # to 'local name' (e.g. vol 3 E, 6.23) suggest it's UTF-8 but in practice
                # devices sometimes have garbage here. See #259, #275, #292.
                return val.decode('utf-8')
            except UnicodeDecodeError:
                bbval = bytearray(val)
                return ''.join( [ (chr(x) if (x>=32 and x<=127) else '?') for x in bbval ] )
        elif sdid in [ScanEntry.INCOMPLETE_16B_SERVICES, ScanEntry.COMPLETE_16B_SERVICES]:
            return self._decodeUUIDlist(val,2)
        elif sdid in [ScanEntry.INCOMPLETE_32B_SERVICES, ScanEntry.COMPLETE_32B_SERVICES]:
            return self._decodeUUIDlist(val,4)
        elif sdid in [ScanEntry.INCOMPLETE_128B_SERVICES, ScanEntry.COMPLETE_128B_SERVICES]:
            return self._decodeUUIDlist(val,16)
        else:
            return val

    def getValueText(self, sdid):
        val = self.getValue(sdid)
        if val is None:
            return None
        if sdid in [ScanEntry.SHORT_LOCAL_NAME, ScanEntry.COMPLETE_LOCAL_NAME]:
            return val
        elif isinstance(val, list):
            return ','.join(str(v) for v in val)
        else:
            return binascii.b2a_hex(val).decode('ascii')
    
    def getScanData(self):
        '''Returns list of tuples [(tag, description, value)]'''
        return [ (sdid, self.getDescription(sdid), self.getValueText(sdid))
                    for sdid in self.scanData.keys() ]
         
 
class Scanner(BluepyHelper):
    def __init__(self,iface=0):
        BluepyHelper.__init__(self)
        self.scanned = {}
        self.iface=iface
        self.passive=False
    
    def _cmd(self):
        return "pasv" if self.passive else "scan"

    def start(self, passive=False):
        self.passive = passive
        self._startHelper(iface=self.iface)
        self._mgmtCmd("le on")
        self._writeCmd(self._cmd()+"\n")
        rsp = self._waitResp("mgmt")
        if rsp["code"][0] == "success":
            return
        # Sometimes previous scan still ongoing
        if rsp["code"][0] == "busy":
            self._mgmtCmd(self._cmd()+"end")
            rsp = self._waitResp("stat")
            assert rsp["state"][0] == "disc"
            self._mgmtCmd(self._cmd())

    def stop(self):
        self._mgmtCmd(self._cmd()+"end")
        self._stopHelper()

    def clear(self):
        self.scanned = {}

    def process(self, timeout=10.0):
        if self._helper is None:
            raise BTLEInternalError(
                                "Helper not started (did you call start()?)")
        start = time.time()
        while True:
            if timeout:
                remain = start + timeout - time.time()
                if remain <= 0.0: 
                    break
            else:
                remain = None
            resp = self._waitResp(['scan', 'stat'], remain)
            if resp is None:
                break

            respType = resp['rsp'][0]
            if respType == 'stat':
                # if scan ended, restart it
                if resp['state'][0] == 'disc':
                    self._mgmtCmd(self._cmd())

            elif respType == 'scan':
                # device found
                addr = binascii.b2a_hex(resp['addr'][0]).decode('utf-8')
                addr = ':'.join([addr[i:i+2] for i in range(0,12,2)])
                if addr in self.scanned:
                    dev = self.scanned[addr]
                else:
                    dev = ScanEntry(addr, self.iface)
                    self.scanned[addr] = dev
                isNewData = dev._update(resp)
                if self.delegate is not None:
                    self.delegate.handleDiscovery(dev, (dev.updateCount <= 1), isNewData)
                 
            else:
                raise BTLEInternalError("Unexpected response: " + respType, resp)

    def getDevices(self):
        return self.scanned.values()

    def scan(self, timeout=10, passive=False):
        self.clear()
        self.start(passive=passive)
        self.process(timeout)
        self.stop()
        return self.getDevices()


def capitaliseName(descr):
    words = descr.replace("("," ").replace(")"," ").replace('-',' ').split(" ")
    capWords =  [ words[0].lower() ]
    capWords += [ w[0:1].upper() + w[1:].lower() for w in words[1:] ]
    return "".join(capWords)

class _UUIDNameMap:
    # Constructor sets self.currentTimeService, self.txPower, and so on
    # from names.
    def __init__(self, idList):
        self.idMap = {}

        for uuid in idList:
            attrName = capitaliseName(uuid.commonName)
            vars(self) [attrName] = uuid
            self.idMap[uuid] = uuid

    def getCommonName(self, uuid):
        if uuid in self.idMap:
            return self.idMap[uuid].commonName
        return None

def get_json_uuid():
    import json
    with open(os.path.join(script_path, 'uuids.json'),"rb") as fp:
        uuid_data = json.loads(fp.read().decode("utf-8"))
    for k in uuid_data.keys():
        for number,cname,name in uuid_data[k]:
            yield UUID(number, cname)
            yield UUID(number, name)

AssignedNumbers = _UUIDNameMap( get_json_uuid() )

if __name__ == '__main__':
    if len(sys.argv) < 2:
        sys.exit("Usage:\n  %s <mac-address> [random]" % sys.argv[0])

    if not os.path.isfile(helperExe):
        raise ImportError("Cannot find required executable '%s'" % helperExe)

    devAddr = sys.argv[1]
    if len(sys.argv) == 3:
        addrType = sys.argv[2]
    else:
        addrType = ADDR_TYPE_PUBLIC
    print("Connecting to: {}, address type: {}".format(devAddr, addrType))
    conn = Peripheral(devAddr, addrType)
    try:
        for svc in conn.services:
            print(str(svc), ":")
            for ch in svc.getCharacteristics():
                print("    {}, hnd={}, supports {}".format(ch, hex(ch.handle), ch.propertiesToString()))
                chName = AssignedNumbers.getCommonName(ch.uuid)
                if (ch.supportsRead()):
                    try:
                        print("    ->", repr(ch.read()))
                    except BTLEException as e:
                        print("    ->", e)

    finally:
        conn.disconnect()<|MERGE_RESOLUTION|>--- conflicted
+++ resolved
@@ -276,11 +276,8 @@
     def _startHelper(self,iface=None):
         if self._helper is None:
             DBG("Running ", helperExe)
-<<<<<<< HEAD
             self._lineq = Queue()
-=======
             self._mtu = 0
->>>>>>> 887da1d8
             self._stderr = open(os.devnull, "w")
             args=[helperExe]
             if iface is not None: args.append(str(iface))
